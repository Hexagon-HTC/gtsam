/* ----------------------------------------------------------------------------

 * GTSAM Copyright 2010, Georgia Tech Research Corporation,
 * Atlanta, Georgia 30332-0415
 * All Rights Reserved
 * Authors: Frank Dellaert, et al. (see THANKS for the full author list)

 * See LICENSE for the license information

 * -------------------------------------------------------------------------- */

/**
 * @file FunctorizedFactor.h
 * @date May 31, 2020
 * @author Varun Agrawal
 **/

#pragma once

#include <gtsam/base/Testable.h>
#include <gtsam/nonlinear/NonlinearFactor.h>

#include <cmath>

namespace gtsam {

/**
 * Factor which evaluates provided unary functor and uses the result to compute
 * error with respect to the provided measurement.
 *
 * Template parameters are
 * @param R: The return type of the functor after evaluation.
 * @param T: The argument type for the functor.
 *
 * Example:
 *   Key key = Symbol('X', 0);
 *   auto model = noiseModel::Isotropic::Sigma(9, 1);
 *
 *   /// Functor that takes a matrix and multiplies every element by m
 *   class MultiplyFunctor {
 *     double m_; ///< simple multiplier
 *    public:
 *     MultiplyFunctor(double m) : m_(m) {}
 *     Matrix operator()(const Matrix &X,
 *              OptionalJacobian<-1, -1> H = boost::none) const {
 *       if (H)
 *         *H = m_ * Matrix::Identity(X.rows()*X.cols(), X.rows()*X.cols());
 *       return m_ * X;
 *     }
 *   };
 *
 *   Matrix measurement = Matrix::Identity(3, 3);
 *   double multiplier = 2.0;
 *
 *   FunctorizedFactor<Matrix, Matrix> factor(keyX, measurement, model,
 *     MultiplyFunctor(multiplier));
 */
template <typename R, typename T>
class GTSAM_EXPORT FunctorizedFactor : public NoiseModelFactor1<T> {
 private:
  using Base = NoiseModelFactor1<T>;

  R measured_;  ///< value that is compared with functor return value
  SharedNoiseModel noiseModel_;                          ///< noise model
  std::function<R(T, boost::optional<Matrix &>)> func_;  ///< functor instance

 public:
  /** default constructor - only use for serialization */
  FunctorizedFactor() {}

  /** Construct with given x and the parameters of the basis
   *
   * @param key: Factor key
   * @param z: Measurement object of same type as that returned by functor
   * @param model: Noise model
   * @param func: The instance of the functor object
   */
  FunctorizedFactor(Key key, const R &z, const SharedNoiseModel &model,
                    const std::function<R(T, boost::optional<Matrix &>)> func)
      : Base(model, key), measured_(z), noiseModel_(model), func_(func) {}

  virtual ~FunctorizedFactor() {}

  /// @return a deep copy of this factor
  NonlinearFactor::shared_ptr clone() const override {
    return boost::static_pointer_cast<NonlinearFactor>(
        NonlinearFactor::shared_ptr(new FunctorizedFactor<R, T>(*this)));
  }

  Vector evaluateError(const T &params,
                       boost::optional<Matrix &> H = boost::none) const override {
    R x = func_(params, H);
    Vector error = traits<R>::Local(measured_, x);
    return error;
  }

  /// @name Testable
  /// @{
  void print(const std::string &s = "",
             const KeyFormatter &keyFormatter = DefaultKeyFormatter) const override {
    Base::print(s, keyFormatter);
    std::cout << s << (s != "" ? " " : "") << "FunctorizedFactor("
              << keyFormatter(this->key()) << ")" << std::endl;
    traits<R>::Print(measured_, "  measurement: ");
    std::cout << "  noise model sigmas: " << noiseModel_->sigmas().transpose()
              << std::endl;
  }

  bool equals(const NonlinearFactor &other, double tol = 1e-9) const override {
    const FunctorizedFactor<R, T> *e =
        dynamic_cast<const FunctorizedFactor<R, T> *>(&other);
<<<<<<< HEAD
    return e != nullptr && Base::equals(other, tol) &&
=======
    return e && Base::equals(other, tol) &&
>>>>>>> 7befacee
           traits<R>::Equals(this->measured_, e->measured_, tol);
  }
  /// @}

 private:
  /** Serialization function */
  friend class boost::serialization::access;
  template <class ARCHIVE>
  void serialize(ARCHIVE &ar, const unsigned int /*version*/) {
    ar &boost::serialization::make_nvp(
        "NoiseModelFactor1", boost::serialization::base_object<Base>(*this));
    ar &BOOST_SERIALIZATION_NVP(measured_);
    ar &BOOST_SERIALIZATION_NVP(func_);
  }
};

/// traits
template <typename R, typename T>
struct traits<FunctorizedFactor<R, T>>
    : public Testable<FunctorizedFactor<R, T>> {};

/**
 * Helper function to create a functorized factor.
 *
 * Uses function template deduction to identify return type and functor type, so
 * template list only needs the functor argument type.
 */
template <typename T, typename R, typename FUNC>
FunctorizedFactor<R, T> MakeFunctorizedFactor(Key key, const R &z,
                                              const SharedNoiseModel &model,
                                              const FUNC func) {
  return FunctorizedFactor<R, T>(key, z, model, func);
}

}  // namespace gtsam<|MERGE_RESOLUTION|>--- conflicted
+++ resolved
@@ -109,11 +109,7 @@
   bool equals(const NonlinearFactor &other, double tol = 1e-9) const override {
     const FunctorizedFactor<R, T> *e =
         dynamic_cast<const FunctorizedFactor<R, T> *>(&other);
-<<<<<<< HEAD
     return e != nullptr && Base::equals(other, tol) &&
-=======
-    return e && Base::equals(other, tol) &&
->>>>>>> 7befacee
            traits<R>::Equals(this->measured_, e->measured_, tol);
   }
   /// @}
