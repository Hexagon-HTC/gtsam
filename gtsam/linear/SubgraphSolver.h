--- conflicted
+++ resolved
@@ -1,106 +1,3 @@
-<<<<<<< HEAD
-/* ----------------------------------------------------------------------------
-
- * GTSAM Copyright 2010, Georgia Tech Research Corporation, 
- * Atlanta, Georgia 30332-0415
- * All Rights Reserved
- * Authors: Frank Dellaert, et al. (see THANKS for the full author list)
-
- * See LICENSE for the license information
-
- * -------------------------------------------------------------------------- */
-
-#pragma once
-
-#include <boost/make_shared.hpp>
-
-#include <gtsam/linear/GaussianFactorGraph.h>
-#include <gtsam/linear/IterativeSolver.h>
-#include <gtsam/linear/SubgraphPreconditioner.h>
-#include <gtsam/nonlinear/Values.h>
-
-namespace gtsam {
-
-/* split the gaussian factor graph Ab into Ab1 and Ab2 according to the map */
-bool split(const std::map<Index, Index> &M,
-		const GaussianFactorGraph &Ab,
-		GaussianFactorGraph &Ab1,
-		GaussianFactorGraph &Ab2);
-
-/**
- * A nonlinear system solver using subgraph preconditioning conjugate gradient
- * Concept NonLinearSolver<G,T,L> implements
- *   linearize: G * T -> L
- *   solve : L -> VectorValues
- */
-template<class GRAPH, class LINEAR, class KEY>
-class SubgraphSolver : public IterativeSolver {
-
-private:
-//	typedef typename VALUES::Key Key;
-	typedef typename GRAPH::Pose Pose;
-	typedef typename GRAPH::Constraint Constraint;
-
-	typedef boost::shared_ptr<const SubgraphSolver> shared_ptr ;
-	typedef boost::shared_ptr<Ordering> shared_ordering ;
-	typedef boost::shared_ptr<GRAPH> shared_graph ;
-	typedef boost::shared_ptr<LINEAR> shared_linear ;
-	typedef boost::shared_ptr<Values> shared_values ;
-	typedef boost::shared_ptr<SubgraphPreconditioner> shared_preconditioner ;
-	typedef std::map<Index,Index> mapPairIndex ;
-
-	/* the ordering derived from the spanning tree */
-	shared_ordering ordering_;
-
-	/* the indice of two vertices in the gaussian factor graph */
-	mapPairIndex pairs_;
-
-	/* preconditioner */
-	shared_preconditioner pc_;
-
-	/* flag for direct solver - either QR or LDL */
-	bool useQR_;
-
-public:
-
-	SubgraphSolver(const GRAPH& G, const Values& theta0, const Parameters &parameters = Parameters(), bool useQR = false):
-		IterativeSolver(parameters), useQR_(useQR) { initialize(G,theta0); }
-
-	SubgraphSolver(const LINEAR& GFG) {
-		std::cout << "[SubgraphSolver] Unexpected usage.." << std::endl;
-		throw std::runtime_error("SubgraphSolver: gaussian factor graph initialization not supported");
-	}
-
-	SubgraphSolver(const shared_linear& GFG, const boost::shared_ptr<VariableIndex>& structure, bool useQR = false) {
-		std::cout << "[SubgraphSolver] Unexpected usage.." << std::endl;
-		throw std::runtime_error("SubgraphSolver: gaussian factor graph and variable index initialization not supported");
-	}
-
-	SubgraphSolver(const SubgraphSolver& solver) :
-		IterativeSolver(solver), ordering_(solver.ordering_), pairs_(solver.pairs_), pc_(solver.pc_), useQR_(solver.useQR_) {}
-
-	SubgraphSolver(shared_ordering ordering,
-			mapPairIndex pairs,
-			shared_preconditioner pc,
-			sharedParameters parameters = boost::make_shared<Parameters>(),
-			bool useQR = true) :
-				IterativeSolver(parameters), ordering_(ordering), pairs_(pairs), pc_(pc), useQR_(useQR) {}
-
-	void replaceFactors(const typename LINEAR::shared_ptr &graph);
-	VectorValues::shared_ptr optimize() const;
-	shared_ordering ordering() const { return ordering_; }
-
-protected:
-	void initialize(const GRAPH& G, const Values& theta0);
-
-private:
-	SubgraphSolver():IterativeSolver(){}
-};
-
-} // namespace gtsam
-
-#include <gtsam/linear/SubgraphSolver-inl.h>
-=======
 ///* ----------------------------------------------------------------------------
 //
 // * GTSAM Copyright 2010, Georgia Tech Research Corporation,
@@ -200,5 +97,4 @@
 //
 //} // namespace gtsam
 //
-//#include <gtsam/linear/SubgraphSolver-inl.h>
->>>>>>> b96b03a7
+//#include <gtsam/linear/SubgraphSolver-inl.h>