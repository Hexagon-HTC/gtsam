/* ----------------------------------------------------------------------------

 * GTSAM Copyright 2010, Georgia Tech Research Corporation,
 * Atlanta, Georgia 30332-0415
 * All Rights Reserved
 * Authors: Frank Dellaert, et al. (see THANKS for the full author list)

 * See LICENSE for the license information

 * -------------------------------------------------------------------------- */

/**
 * @file    JacobianFactor.cpp
 * @author  Richard Roberts
 * @author  Christian Potthast
 * @author  Frank Dellaert
 * @date    Dec 8, 2010
 */

#include <gtsam/linear/linearExceptions.h>
#include <gtsam/linear/GaussianConditional.h>
#include <gtsam/linear/JacobianFactor.h>
#include <gtsam/linear/Scatter.h>
#include <gtsam/linear/GaussianFactorGraph.h>
#include <gtsam/linear/VectorValues.h>
#include <gtsam/inference/VariableSlots.h>
#include <gtsam/inference/Ordering.h>
#include <gtsam/base/debug.h>
#include <gtsam/base/timing.h>
#include <gtsam/base/Matrix.h>
#include <gtsam/base/FastMap.h>
#include <gtsam/base/cholesky.h>

#include <boost/assign/list_of.hpp>
#include <boost/foreach.hpp>
#include <boost/format.hpp>
#include <boost/make_shared.hpp>
#include <boost/array.hpp>
#ifdef __GNUC__
#pragma GCC diagnostic push
#pragma GCC diagnostic ignored "-Wunused-variable"
#endif
#include <boost/bind.hpp>
#ifdef __GNUC__
#pragma GCC diagnostic pop
#endif
#include <boost/range/algorithm/copy.hpp>
#include <boost/range/adaptor/indirected.hpp>
#include <boost/range/adaptor/map.hpp>

#include <cmath>
#include <sstream>
#include <stdexcept>

using namespace std;
using namespace boost::assign;

namespace gtsam {

/* ************************************************************************* */
JacobianFactor::JacobianFactor() :
    Ab_(cref_list_of<1>(1), 0) {
  getb().setZero();
}

/* ************************************************************************* */
JacobianFactor::JacobianFactor(const GaussianFactor& gf) {
  // Copy the matrix data depending on what type of factor we're copying from
  if (const JacobianFactor* asJacobian = dynamic_cast<const JacobianFactor*>(&gf))
    *this = JacobianFactor(*asJacobian);
  else if (const HessianFactor* asHessian = dynamic_cast<const HessianFactor*>(&gf))
    *this = JacobianFactor(*asHessian);
  else
    throw std::invalid_argument(
        "In JacobianFactor(const GaussianFactor& rhs), rhs is neither a JacobianFactor nor a HessianFactor");
}

/* ************************************************************************* */
JacobianFactor::JacobianFactor(const Vector& b_in) :
    Ab_(cref_list_of<1>(1), b_in.size()) {
  getb() = b_in;
}

/* ************************************************************************* */
JacobianFactor::JacobianFactor(Key i1, const Matrix& A1, const Vector& b,
    const SharedDiagonal& model) {
  fillTerms(cref_list_of<1>(make_pair(i1, A1)), b, model);
}

/* ************************************************************************* */
JacobianFactor::JacobianFactor(const Key i1, const Matrix& A1, Key i2,
    const Matrix& A2, const Vector& b, const SharedDiagonal& model) {
  fillTerms(cref_list_of<2>(make_pair(i1, A1))(make_pair(i2, A2)), b, model);
}

/* ************************************************************************* */
JacobianFactor::JacobianFactor(const Key i1, const Matrix& A1, Key i2,
    const Matrix& A2, Key i3, const Matrix& A3, const Vector& b,
    const SharedDiagonal& model) {
  fillTerms(
      cref_list_of<3>(make_pair(i1, A1))(make_pair(i2, A2))(make_pair(i3, A3)),
      b, model);
}

/* ************************************************************************* */
JacobianFactor::JacobianFactor(const HessianFactor& factor) :
    Base(factor), Ab_(
        VerticalBlockMatrix::LikeActiveViewOf(factor.matrixObject(),
            factor.rows())) {
  // Copy Hessian into our matrix and then do in-place Cholesky
  Ab_.full() = factor.matrixObject().full();

  // Do Cholesky to get a Jacobian
  size_t maxrank;
  bool success;
  boost::tie(maxrank, success) = choleskyCareful(Ab_.matrix());

  // Check for indefinite system
  if (!success)
    throw IndeterminantLinearSystemException(factor.keys().front());

  // Zero out lower triangle
  Ab_.matrix().topRows(maxrank).triangularView<Eigen::StrictlyLower>() =
      Matrix::Zero(maxrank, Ab_.matrix().cols());
  // FIXME: replace with triangular system
  Ab_.rowEnd() = maxrank;
  model_ = SharedDiagonal(); // should be same as Unit::Create(maxrank);
}

/* ************************************************************************* */
// Helper functions for combine constructor
namespace {
boost::tuple<FastVector<DenseIndex>, DenseIndex, DenseIndex> _countDims(
    const FastVector<JacobianFactor::shared_ptr>& factors,
    const FastVector<VariableSlots::const_iterator>& variableSlots) {
  gttic(countDims);
#ifdef GTSAM_EXTRA_CONSISTENCY_CHECKS
  FastVector<DenseIndex> varDims(variableSlots.size(), numeric_limits<DenseIndex>::max());
#else
  FastVector<DenseIndex> varDims(variableSlots.size(),
      numeric_limits<DenseIndex>::max());
#endif
  DenseIndex m = 0;
  DenseIndex n = 0;
  for (size_t jointVarpos = 0; jointVarpos < variableSlots.size();
      ++jointVarpos) {
    const VariableSlots::const_iterator& slots = variableSlots[jointVarpos];

    assert(slots->second.size() == factors.size());

    bool foundVariable = false;
    for (size_t sourceFactorI = 0; sourceFactorI < slots->second.size();
        ++sourceFactorI) {
      const size_t sourceVarpos = slots->second[sourceFactorI];
      if (sourceVarpos != VariableSlots::Empty) {
        const JacobianFactor& sourceFactor = *factors[sourceFactorI];
        if (sourceFactor.cols() > 1) {
          foundVariable = true;
          DenseIndex vardim = sourceFactor.getDim(
              sourceFactor.begin() + sourceVarpos);

#ifdef GTSAM_EXTRA_CONSISTENCY_CHECKS
          if(varDims[jointVarpos] == numeric_limits<DenseIndex>::max()) {
            varDims[jointVarpos] = vardim;
            n += vardim;
          } else {
            if(!(varDims[jointVarpos] == vardim)) {
              cout << "Factor " << sourceFactorI << " variable " << DefaultKeyFormatter(sourceFactor.keys()[sourceVarpos]) <<
              " has different dimensionality of " << vardim << " instead of " << varDims[jointVarpos] << endl;
              exit(1);
            }
          }
#else

          varDims[jointVarpos] = vardim;
          n += vardim;
          break;
#endif
        }
      }
    }

    if (!foundVariable)
      throw std::invalid_argument(
          "Unable to determine dimensionality for all variables");
  }

  BOOST_FOREACH(const JacobianFactor::shared_ptr& factor, factors) {
    m += factor->rows();
  }

#ifdef GTSAM_EXTRA_CONSISTENCY_CHECKS
  BOOST_FOREACH(DenseIndex d, varDims) {
    assert(d != numeric_limits<DenseIndex>::max());
  }
#endif

  return boost::make_tuple(varDims, m, n);
}

/* ************************************************************************* */
FastVector<JacobianFactor::shared_ptr> _convertOrCastToJacobians(
    const GaussianFactorGraph& factors) {
  gttic(Convert_to_Jacobians);
  FastVector<JacobianFactor::shared_ptr> jacobians;
  jacobians.reserve(factors.size());
  BOOST_FOREACH(const GaussianFactor::shared_ptr& factor, factors) {
    if (factor) {
      if (JacobianFactor::shared_ptr jf = boost::dynamic_pointer_cast<
          JacobianFactor>(factor))
        jacobians.push_back(jf);
      else
        jacobians.push_back(boost::make_shared<JacobianFactor>(*factor));
    }
  }
  return jacobians;
}
}

/* ************************************************************************* */
JacobianFactor::JacobianFactor(const GaussianFactorGraph& graph,
    boost::optional<const Ordering&> ordering,
    boost::optional<const VariableSlots&> variableSlots) {
  gttic(JacobianFactor_combine_constructor);

  // Compute VariableSlots if one was not provided
  boost::optional<VariableSlots> computedVariableSlots;
  if (!variableSlots) {
    computedVariableSlots = VariableSlots(graph);
    variableSlots = computedVariableSlots; // Binds reference, does not copy VariableSlots
  }

  // Cast or convert to Jacobians
  FastVector<JacobianFactor::shared_ptr> jacobians = _convertOrCastToJacobians(
      graph);

  gttic(Order_slots);
  // Order variable slots - we maintain the vector of ordered slots, as well as keep a list
  // 'unorderedSlots' of any variables discovered that are not in the ordering.  Those will then
  // be added after all of the ordered variables.
  FastVector<VariableSlots::const_iterator> orderedSlots;
  orderedSlots.reserve(variableSlots->size());
  if (ordering) {
    // If an ordering is provided, arrange the slots first that ordering
    FastList<VariableSlots::const_iterator> unorderedSlots;
    size_t nOrderingSlotsUsed = 0;
    orderedSlots.resize(ordering->size());
    FastMap<Key, size_t> inverseOrdering = ordering->invert();
    for (VariableSlots::const_iterator item = variableSlots->begin();
        item != variableSlots->end(); ++item) {
      FastMap<Key, size_t>::const_iterator orderingPosition =
          inverseOrdering.find(item->first);
      if (orderingPosition == inverseOrdering.end()) {
        unorderedSlots.push_back(item);
      } else {
        orderedSlots[orderingPosition->second] = item;
        ++nOrderingSlotsUsed;
      }
    }
    if (nOrderingSlotsUsed != ordering->size())
      throw std::invalid_argument(
          "The ordering provided to the JacobianFactor combine constructor\n"
              "contained extra variables that did not appear in the factors to combine.");
    // Add the remaining slots
    BOOST_FOREACH(VariableSlots::const_iterator item, unorderedSlots) {
      orderedSlots.push_back(item);
    }
  } else {
    // If no ordering is provided, arrange the slots as they were, which will be sorted
    // numerically since VariableSlots uses a map sorting on Key.
    for (VariableSlots::const_iterator item = variableSlots->begin();
        item != variableSlots->end(); ++item)
      orderedSlots.push_back(item);
  }
  gttoc(Order_slots);

  // Count dimensions
  FastVector<DenseIndex> varDims;
  DenseIndex m, n;
  boost::tie(varDims, m, n) = _countDims(jacobians, orderedSlots);

  // Allocate matrix and copy keys in order
  gttic(allocate);
  Ab_ = VerticalBlockMatrix(varDims, m, true); // Allocate augmented matrix
  Base::keys_.resize(orderedSlots.size());
  boost::range::copy(
      // Get variable keys
      orderedSlots | boost::adaptors::indirected | boost::adaptors::map_keys,
      Base::keys_.begin());
  gttoc(allocate);

  // Loop over slots in combined factor and copy blocks from source factors
  gttic(copy_blocks);
  size_t combinedSlot = 0;
  BOOST_FOREACH(VariableSlots::const_iterator varslot, orderedSlots) {
    JacobianFactor::ABlock destSlot(this->getA(this->begin() + combinedSlot));
    // Loop over source jacobians
    DenseIndex nextRow = 0;
    for (size_t factorI = 0; factorI < jacobians.size(); ++factorI) {
      // Slot in source factor
      const size_t sourceSlot = varslot->second[factorI];
      const DenseIndex sourceRows = jacobians[factorI]->rows();
      if (sourceRows > 0) {
        JacobianFactor::ABlock::RowsBlockXpr destBlock(
            destSlot.middleRows(nextRow, sourceRows));
        // Copy if exists in source factor, otherwise set zero
        if (sourceSlot != VariableSlots::Empty)
          destBlock = jacobians[factorI]->getA(
              jacobians[factorI]->begin() + sourceSlot);
        else
          destBlock.setZero();
        nextRow += sourceRows;
      }
    }
    ++combinedSlot;
  }
  gttoc(copy_blocks);

  // Copy the RHS vectors and sigmas
  gttic(copy_vectors);
  bool anyConstrained = false;
  boost::optional<Vector> sigmas;
  // Loop over source jacobians
  DenseIndex nextRow = 0;
  for (size_t factorI = 0; factorI < jacobians.size(); ++factorI) {
    const DenseIndex sourceRows = jacobians[factorI]->rows();
    if (sourceRows > 0) {
      this->getb().segment(nextRow, sourceRows) = jacobians[factorI]->getb();
      if (jacobians[factorI]->get_model()) {
        // If the factor has a noise model and we haven't yet allocated sigmas, allocate it.
        if (!sigmas)
          sigmas = Vector::Constant(m, 1.0);
        sigmas->segment(nextRow, sourceRows) =
            jacobians[factorI]->get_model()->sigmas();
        if (jacobians[factorI]->isConstrained())
          anyConstrained = true;
      }
      nextRow += sourceRows;
    }
  }
  gttoc(copy_vectors);

  if (sigmas)
    this->setModel(anyConstrained, *sigmas);
}

/* ************************************************************************* */
void JacobianFactor::print(const string& s,
    const KeyFormatter& formatter) const {
  static const Eigen::IOFormat matlab(
      Eigen::StreamPrecision, // precision
<<<<<<< HEAD
      0, // flags
      " ", // coeffSeparator
      ";\n", // rowSeparator
      "  ",  // rowPrefix
      "", // rowSuffix
=======
	  0, // flags
      " ", // coeffSeparator
      ";\n", // rowSeparator
	  "\t",  // rowPrefix
	  "", // rowSuffix
>>>>>>> 5a94b71c
      "[\n", // matPrefix
      "\n  ]" // matSuffix
      );
  if (!s.empty())
    cout << s << "\n";
  for (const_iterator key = begin(); key != end(); ++key) {
    cout << boost::format("  A[%1%] = ") % formatter(*key);
    cout << getA(key).format(matlab) << endl;
  }
  cout << formatMatrixIndented("  b = ", getb(), true) << "\n";
  if (model_)
    model_->print("  Noise model: ");
  else
    cout << "  No noise model" << endl;
}

/* ************************************************************************* */
// Check if two linear factors are equal
bool JacobianFactor::equals(const GaussianFactor& f_, double tol) const {
  static const bool verbose = false;
  if (!dynamic_cast<const JacobianFactor*>(&f_)) {
    if (verbose)
      cout << "JacobianFactor::equals: Incorrect type" << endl;
    return false;
  } else {
    const JacobianFactor& f(static_cast<const JacobianFactor&>(f_));

    // Check keys
    if (keys() != f.keys()) {
      if (verbose)
        cout << "JacobianFactor::equals: keys do not match" << endl;
      return false;
    }

    // Check noise model
    if ((model_ && !f.model_) || (!model_ && f.model_)) {
      if (verbose)
        cout << "JacobianFactor::equals: noise model mismatch" << endl;
      return false;
    }
    if (model_ && f.model_ && !model_->equals(*f.model_, tol)) {
      if (verbose)
        cout << "JacobianFactor::equals: noise modesl are not equal" << endl;
      return false;
    }

    // Check matrix sizes
    if (!(Ab_.rows() == f.Ab_.rows() && Ab_.cols() == f.Ab_.cols())) {
      if (verbose)
        cout << "JacobianFactor::equals: augmented size mismatch" << endl;
      return false;
    }

    // Check matrix contents
    constABlock Ab1(Ab_.range(0, Ab_.nBlocks()));
    constABlock Ab2(f.Ab_.range(0, f.Ab_.nBlocks()));
    for (size_t row = 0; row < (size_t) Ab1.rows(); ++row)
      if (!equal_with_abs_tol(Ab1.row(row), Ab2.row(row), tol)
          && !equal_with_abs_tol(-Ab1.row(row), Ab2.row(row), tol)) {
        if (verbose)
          cout << "JacobianFactor::equals: matrix mismatch at row " << row << endl;
        return false;
      }

    return true;
  }
}

/* ************************************************************************* */
Vector JacobianFactor::unweighted_error(const VectorValues& c) const {
  Vector e = -getb();
  for (size_t pos = 0; pos < size(); ++pos)
    e += Ab_(pos) * c[keys_[pos]];
  return e;
}

/* ************************************************************************* */
Vector JacobianFactor::error_vector(const VectorValues& c) const {
  if (model_)
    return model_->whiten(unweighted_error(c));
  else
    return unweighted_error(c);
}

/* ************************************************************************* */
double JacobianFactor::error(const VectorValues& c) const {
  Vector weighted = error_vector(c);
  return 0.5 * weighted.dot(weighted);
}

/* ************************************************************************* */
Matrix JacobianFactor::augmentedInformation() const {
  if (model_) {
    Matrix AbWhitened = Ab_.full();
    model_->WhitenInPlace(AbWhitened);
    return AbWhitened.transpose() * AbWhitened;
  } else {
    return Ab_.full().transpose() * Ab_.full();
  }
}

/* ************************************************************************* */
Matrix JacobianFactor::information() const {
  if (model_) {
    Matrix AWhitened = this->getA();
    model_->WhitenInPlace(AWhitened);
    return AWhitened.transpose() * AWhitened;
  } else {
    return this->getA().transpose() * this->getA();
  }
}

/* ************************************************************************* */
VectorValues JacobianFactor::hessianDiagonal() const {
  VectorValues d;
  for (size_t pos = 0; pos < size(); ++pos) {
    Key j = keys_[pos];
    size_t nj = Ab_(pos).cols();
    Vector dj(nj);
    for (size_t k = 0; k < nj; ++k) {
      Vector column_k = Ab_(pos).col(k);
      if (model_)
        column_k = model_->whiten(column_k);
      dj(k) = dot(column_k, column_k);
    }
    d.insert(j, dj);
  }
  return d;
}

/* ************************************************************************* */
// Raw memory access version should be called in Regular Factors only currently
void JacobianFactor::hessianDiagonal(double* d) const {
  throw std::runtime_error("JacobianFactor::hessianDiagonal raw memory access is allowed for Regular Factors only");
}

/* ************************************************************************* */
map<Key, Matrix> JacobianFactor::hessianBlockDiagonal() const {
  map<Key, Matrix> blocks;
  for (size_t pos = 0; pos < size(); ++pos) {
    Key j = keys_[pos];
    Matrix Aj = Ab_(pos);
    if (model_)
      Aj = model_->Whiten(Aj);
    blocks.insert(make_pair(j, Aj.transpose() * Aj));
  }
  return blocks;
}

/* ************************************************************************* */
void JacobianFactor::updateHessian(const FastVector<Key>& infoKeys,
                                   SymmetricBlockMatrix* info) const {
  gttic(updateHessian_JacobianFactor);

  if (rows() == 0) return;

  // Whiten the factor if it has a noise model
  const SharedDiagonal& model = get_model();
  if (model && !model->isUnit()) {
    if (model->isConstrained())
      throw invalid_argument(
          "JacobianFactor::updateHessian: cannot update information with "
          "constrained noise model");
    JacobianFactor whitenedFactor = whiten();
    whitenedFactor.updateHessian(infoKeys, info);
  } else {
    // Ab_ is the augmented Jacobian matrix A, and we perform I += A'*A below
    DenseIndex n = Ab_.nBlocks() - 1, N = info->nBlocks() - 1;

    // Apply updates to the upper triangle
    // Loop over blocks of A, including RHS with j==n
    vector<DenseIndex> slots(n+1);
    for (DenseIndex j = 0; j <= n; ++j) {
      const DenseIndex J = (j == n) ? N : Slot(infoKeys, keys_[j]);
      slots[j] = J;
      // Fill off-diagonal blocks with Ai'*Aj
      for (DenseIndex i = 0; i < j; ++i) {
        const DenseIndex I = slots[i];  // because i<j, slots[i] is valid.
        (*info)(I, J).knownOffDiagonal() += Ab_(i).transpose() * Ab_(j);
      }
      // Fill diagonal block with Aj'*Aj
      (*info)(J, J).selfadjointView().rankUpdate(Ab_(j).transpose());
    }
  }
}

/* ************************************************************************* */
Vector JacobianFactor::operator*(const VectorValues& x) const {
  Vector Ax = zero(Ab_.rows());
  if (empty())
    return Ax;

  // Just iterate over all A matrices and multiply in correct config part
  for (size_t pos = 0; pos < size(); ++pos)
    Ax += Ab_(pos) * x[keys_[pos]];

  return model_ ? model_->whiten(Ax) : Ax;
}

/* ************************************************************************* */
void JacobianFactor::transposeMultiplyAdd(double alpha, const Vector& e,
    VectorValues& x) const {
  Vector E = alpha * (model_ ? model_->whiten(e) : e);
  // Just iterate over all A matrices and insert Ai^e into VectorValues
  for (size_t pos = 0; pos < size(); ++pos) {
    Key j = keys_[pos];
    // Create the value as a zero vector if it does not exist.
    pair<VectorValues::iterator, bool> xi = x.tryInsert(j, Vector());
    if (xi.second)
      xi.first->second = Vector::Zero(getDim(begin() + pos));
    gtsam::transposeMultiplyAdd(Ab_(pos), E, xi.first->second);

  }
}

/* ************************************************************************* */
void JacobianFactor::multiplyHessianAdd(double alpha, const VectorValues& x,
    VectorValues& y) const {
  Vector Ax = (*this) * x;
  transposeMultiplyAdd(alpha, Ax, y);
}

/* ************************************************************************* */
/** Raw memory access version of multiplyHessianAdd y += alpha * A'*A*x
 * Note: this is not assuming a fixed dimension for the variables,
 * but requires the vector accumulatedDims to tell the dimension of
 * each variable: e.g.: x0 has dim 3, x2 has dim 6, x3 has dim 2,
 * then accumulatedDims is [0 3 9 11 13]
 * NOTE: size of accumulatedDims is size of keys + 1!!
 * TODO Frank asks: why is this here if not regular ????
 */
void JacobianFactor::multiplyHessianAdd(double alpha, const double* x, double* y,
    const std::vector<size_t>& accumulatedDims) const {

  /// Use Eigen magic to access raw memory
  typedef Eigen::Map<Vector> VectorMap;
  typedef Eigen::Map<const Vector> ConstVectorMap;

  if (empty())
    return;
  Vector Ax = zero(Ab_.rows());

  /// Just iterate over all A matrices and multiply in correct config part (looping over keys)
  /// E.g.: Jacobian A = [A0 A1 A2] multiplies x = [x0 x1 x2]'
  /// Hence: Ax = A0 x0 + A1 x1 + A2 x2 (hence we loop over the keys and accumulate)
  for (size_t pos = 0; pos < size(); ++pos) {
    size_t offset = accumulatedDims[keys_[pos]];
    size_t dim = accumulatedDims[keys_[pos] + 1] - offset;
    Ax += Ab_(pos) * ConstVectorMap(x + offset, dim);
  }
  /// Deal with noise properly, need to Double* whiten as we are dividing by variance
  if (model_) {
    model_->whitenInPlace(Ax);
    model_->whitenInPlace(Ax);
  }

  /// multiply with alpha
  Ax *= alpha;

  /// Again iterate over all A matrices and insert Ai^T into y
  for (size_t pos = 0; pos < size(); ++pos) {
    size_t offset = accumulatedDims[keys_[pos]];
    size_t dim = accumulatedDims[keys_[pos] + 1] - offset;
    VectorMap(y + offset, dim) += Ab_(pos).transpose() * Ax;
  }
}

/* ************************************************************************* */
VectorValues JacobianFactor::gradientAtZero() const {
  VectorValues g;
  Vector b = getb();
  // Gradient is really -A'*b / sigma^2
  // transposeMultiplyAdd will divide by sigma once, so we need one more
  Vector b_sigma = model_ ? model_->whiten(b) : b;
  this->transposeMultiplyAdd(-1.0, b_sigma, g); // g -= A'*b/sigma^2
  return g;
}

/* ************************************************************************* */
// Raw memory access version should be called in Regular Factors only currently
void JacobianFactor::gradientAtZero(double* d) const {
  throw std::runtime_error("JacobianFactor::gradientAtZero raw memory access is allowed for Regular Factors only");
}

/* ************************************************************************* */
Vector JacobianFactor::gradient(Key key, const VectorValues& x) const {
  // TODO: optimize it for JacobianFactor without converting to a HessianFactor
  HessianFactor hessian(*this);
  return hessian.gradient(key, x);
}

/* ************************************************************************* */
pair<Matrix, Vector> JacobianFactor::jacobian() const {
  pair<Matrix, Vector> result = jacobianUnweighted();
  // divide in sigma so error is indeed 0.5*|Ax-b|
  if (model_)
    model_->WhitenSystem(result.first, result.second);
  return result;
}

/* ************************************************************************* */
pair<Matrix, Vector> JacobianFactor::jacobianUnweighted() const {
  Matrix A(Ab_.range(0, size()));
  Vector b(getb());
  return make_pair(A, b);
}

/* ************************************************************************* */
Matrix JacobianFactor::augmentedJacobian() const {
  Matrix Ab = augmentedJacobianUnweighted();
  if (model_)
    model_->WhitenInPlace(Ab);
  return Ab;
}

/* ************************************************************************* */
Matrix JacobianFactor::augmentedJacobianUnweighted() const {
  return Ab_.range(0, Ab_.nBlocks());
}

/* ************************************************************************* */
JacobianFactor JacobianFactor::whiten() const {
  JacobianFactor result(*this);
  if (model_) {
    result.model_->WhitenInPlace(result.Ab_.full());
    result.model_ = SharedDiagonal();
  }
  return result;
}

/* ************************************************************************* */
GaussianFactor::shared_ptr JacobianFactor::negate() const {
  HessianFactor hessian(*this);
  return hessian.negate();
}

/* ************************************************************************* */
std::pair<boost::shared_ptr<GaussianConditional>,
    boost::shared_ptr<JacobianFactor> > JacobianFactor::eliminate(
    const Ordering& keys) {
  GaussianFactorGraph graph;
  graph.add(*this);
  return EliminateQR(graph, keys);
}

/* ************************************************************************* */
void JacobianFactor::setModel(bool anyConstrained, const Vector& sigmas) {
  if ((size_t) sigmas.size() != this->rows())
    throw InvalidNoiseModel(this->rows(), sigmas.size());
  if (anyConstrained)
    model_ = noiseModel::Constrained::MixedSigmas(sigmas);
  else
    model_ = noiseModel::Diagonal::Sigmas(sigmas);
}

/* ************************************************************************* */
std::pair<boost::shared_ptr<GaussianConditional>,
    boost::shared_ptr<JacobianFactor> > EliminateQR(
    const GaussianFactorGraph& factors, const Ordering& keys) {
  gttic(EliminateQR);
  // Combine and sort variable blocks in elimination order
  JacobianFactor::shared_ptr jointFactor;
  try {
    jointFactor = boost::make_shared<JacobianFactor>(factors, keys);
  } catch (std::invalid_argument&) {
    throw InvalidDenseElimination(
        "EliminateQR was called with a request to eliminate variables that are not\n"
            "involved in the provided factors.");
  }

  // Do dense elimination
  SharedDiagonal noiseModel;
  if (jointFactor->model_)
    jointFactor->model_ = jointFactor->model_->QR(jointFactor->Ab_.matrix());
  else
    inplace_QR(jointFactor->Ab_.matrix());

  // Zero below the diagonal
  jointFactor->Ab_.matrix().triangularView<Eigen::StrictlyLower>().setZero();

  // Split elimination result into conditional and remaining factor
  GaussianConditional::shared_ptr conditional = //
      jointFactor->splitConditional(keys.size());

  return make_pair(conditional, jointFactor);
}

/* ************************************************************************* */
GaussianConditional::shared_ptr JacobianFactor::splitConditional(
    size_t nrFrontals) {
  gttic(JacobianFactor_splitConditional);

  if (nrFrontals > size())
    throw std::invalid_argument(
        "Requesting to split more variables than exist using JacobianFactor::splitConditional");

  DenseIndex frontalDim = Ab_.range(0, nrFrontals).cols();

  // Restrict the matrix to be in the first nrFrontals variables and create the conditional
  gttic(cond_Rd);
  const DenseIndex originalRowEnd = Ab_.rowEnd();
  Ab_.rowEnd() = Ab_.rowStart() + frontalDim;
  SharedDiagonal conditionalNoiseModel;
  if (model_) {
    if ((DenseIndex) model_->dim() < frontalDim)
      throw IndeterminantLinearSystemException(this->keys().front());
    conditionalNoiseModel = noiseModel::Diagonal::Sigmas(
        model_->sigmas().segment(Ab_.rowStart(), Ab_.rows()));
  }
  GaussianConditional::shared_ptr conditional = boost::make_shared<
      GaussianConditional>(Base::keys_, nrFrontals, Ab_, conditionalNoiseModel);
  const DenseIndex maxRemainingRows = std::min(Ab_.cols(), originalRowEnd)
      - Ab_.rowStart() - frontalDim;
  const DenseIndex remainingRows =
      model_ ? std::min(model_->sigmas().size() - frontalDim,
          maxRemainingRows) :
          maxRemainingRows;
  Ab_.rowStart() += frontalDim;
  Ab_.rowEnd() = Ab_.rowStart() + remainingRows;
  Ab_.firstBlock() += nrFrontals;
  gttoc(cond_Rd);

  // Take lower-right block of Ab to get the new factor
  gttic(remaining_factor);
  keys_.erase(begin(), begin() + nrFrontals);
  // Set sigmas with the right model
  if (model_) {
    if (model_->isConstrained())
      model_ = noiseModel::Constrained::MixedSigmas(
          model_->sigmas().tail(remainingRows));
    else
      model_ = noiseModel::Diagonal::Sigmas(
          model_->sigmas().tail(remainingRows));
    assert(model_->dim() == (size_t)Ab_.rows());
  }
  gttoc(remaining_factor);

  return conditional;
}

}<|MERGE_RESOLUTION|>--- conflicted
+++ resolved
@@ -349,19 +349,11 @@
     const KeyFormatter& formatter) const {
   static const Eigen::IOFormat matlab(
       Eigen::StreamPrecision, // precision
-<<<<<<< HEAD
-      0, // flags
-      " ", // coeffSeparator
-      ";\n", // rowSeparator
-      "  ",  // rowPrefix
-      "", // rowSuffix
-=======
 	  0, // flags
       " ", // coeffSeparator
       ";\n", // rowSeparator
 	  "\t",  // rowPrefix
 	  "", // rowSuffix
->>>>>>> 5a94b71c
       "[\n", // matPrefix
       "\n  ]" // matSuffix
       );
