/* ----------------------------------------------------------------------------

 * GTSAM Copyright 2010, Georgia Tech Research Corporation, 
 * Atlanta, Georgia 30332-0415
 * All Rights Reserved
 * Authors: Frank Dellaert, et al. (see THANKS for the full author list)

 * See LICENSE for the license information

 * -------------------------------------------------------------------------- */

/**
 * @file Manifold.h
 * @brief Base class and basic functions for Manifold types
 * @author Alex Cunningham
 * @author Frank Dellaert
 */

#pragma once

#include <gtsam/base/Matrix.h>
#include <boost/static_assert.hpp>
#include <boost/type_traits.hpp>
#include <string>

namespace gtsam {

/**
 * A manifold defines a space in which there is a notion of a linear tangent space
 * that can be centered around a given point on the manifold.  These nonlinear
 * spaces may have such properties as wrapping around (as is the case with rotations),
 * which might make linear operations on parameters not return a viable element of
 * the manifold.
 *
 * We perform optimization by computing a linear delta in the tangent space of the
 * current estimate, and then apply this change using a retraction operation, which
 * maps the change in tangent space back to the manifold itself.
 *
 * There may be multiple possible retractions for a given manifold, which can be chosen
 * between depending on the computational complexity.  The important criteria for
 * the creation for the retract and localCoordinates functions is that they be
 * inverse operations. The new notion of a Chart guarantees that.
 *
 */

// Traits, same style as Boost.TypeTraits
// All meta-functions below ever only declare a single type
// or a type/value/value_type
namespace traits {

// is group, by default this is false
template<typename T>
struct is_group: public boost::false_type {
};

// identity, no default provided, by default given by default constructor
template<typename T>
struct identity {
  static T value() {
    return T();
  }
};

// is manifold, by default this is false
template<typename T>
struct is_manifold: public boost::false_type {
};

// dimension, can return Eigen::Dynamic (-1) if not known at compile time
// defaults to dynamic, TODO makes sense ?
typedef boost::integral_constant<int, Eigen::Dynamic> Dynamic;
template<typename T>
struct dimension: public Dynamic {
};


/**
 * zero<T>::value is intended to be the origin of a canonical coordinate system
 * with canonical(t) == DefaultChart<T>::local(zero<T>::value, t)
 * Below we provide the group identity as zero *in case* it is a group
 */
template<typename T> struct zero: public identity<T> {
  BOOST_STATIC_ASSERT(is_group<T>::value);
};

// double

template<>
struct is_group<double> : public boost::true_type {
};

template<>
struct is_manifold<double> : public boost::true_type {
};

template<>
struct dimension<double> : public boost::integral_constant<int, 1> {
};

template<>
struct zero<double> {
  static double value() {
    return 0;
  }
};

// Fixed size Eigen::Matrix type

template<int M, int N, int Options>
struct is_group<Eigen::Matrix<double, M, N, Options> > : public boost::true_type {
};

template<int M, int N, int Options>
struct is_manifold<Eigen::Matrix<double, M, N, Options> > : public boost::true_type {
};

// TODO: Could be more sophisticated using Eigen traits and SFINAE?

template<int Options>
struct dimension<Eigen::Matrix<double, Eigen::Dynamic, Eigen::Dynamic, Options> > : public Dynamic {
};

template<int M, int Options>
struct dimension<Eigen::Matrix<double, M, Eigen::Dynamic, Options> > : public Dynamic {
};

template<int N, int Options>
struct dimension<Eigen::Matrix<double, Eigen::Dynamic, N, Options> > : public Dynamic {
};

template<int M, int N, int Options>
struct dimension<Eigen::Matrix<double, M, N, Options> > : public boost::integral_constant<
    int, M * N> {
};

template<int M, int N, int Options>
struct zero<Eigen::Matrix<double, M, N, Options> > : public boost::integral_constant<
    int, M * N> {
  BOOST_STATIC_ASSERT_MSG((M!=Eigen::Dynamic && N!=Eigen::Dynamic),
      "traits::zero is only supported for fixed-size matrices");
  static Eigen::Matrix<double, M, N, Options> value() {
    return Eigen::Matrix<double, M, N, Options>::Zero();
  }
};

<<<<<<< HEAD
// These functions should maybe be wrapped into a struct object?
template<class T>
bool equals(const Eigen::DenseBase<T>& A, const Eigen::DenseBase<T>& B,
    double tol) {
  return equal_with_abs_tol(A, B, tol);
}

template<typename T>
void print(const Eigen::DenseBase<T>& A, const std::string& str) {
  print(A,str);
}

template <typename T> struct is_chart : public boost::false_type {};
=======
template<typename T> struct is_chart: public boost::false_type {
};
>>>>>>> 329e7f13

} // \ namespace traits

// Chart is a map from T -> vector, retract is its inverse
template<typename T>
struct DefaultChart {
  //BOOST_STATIC_ASSERT(traits::is_manifold<T>::value);
  typedef T type;
  typedef Eigen::Matrix<double, traits::dimension<T>::value, 1> vector;

  static vector local(const T& origin, const T& other) {
    return origin.localCoordinates(other);
  }
  static T retract(const T& origin, const vector& d) {
    return origin.retract(d);
  }
  static int getDimension(const T& origin) {
    return origin.dim();
  }
};

namespace traits {
// populate default traits
template<typename T> struct is_chart<DefaultChart<T> > : public boost::true_type {
};
template<typename T> struct dimension<DefaultChart<T> > : public dimension<T> {
};
}

template<class C>
struct ChartConcept {
public:
  typedef typename C::type type;
  typedef typename C::vector vector;

  BOOST_CONCEPT_USAGE(ChartConcept) {
    // is_chart trait should be true
    BOOST_STATIC_ASSERT((traits::is_chart<C>::value));

    /**
     * Returns Retraction update of val_
     */
    type retract_ret = C::retract(val_, vec_);

    /**
     * Returns local coordinates of another object
     */
    vec_ = C::local(val_, retract_ret);

    // a way to get the dimension that is compatible with dynamically sized types
    dim_ = C::getDimension(val_);
  }

private:
  type val_;
  vector vec_;
  int dim_;
};

/**
 * CanonicalChart<Chart<T> > is a chart around zero<T>::value
 * Canonical<T> is CanonicalChart<DefaultChart<T> >
 * An example is Canonical<Rot3>
 */
template<typename C> struct CanonicalChart {
  BOOST_CONCEPT_ASSERT((ChartConcept<C>));

  typedef C Chart;
  typedef typename Chart::type type;
  typedef typename Chart::vector vector;

  // Convert t of type T into canonical coordinates
  vector local(const type& t) {
    return Chart::local(traits::zero<type>::value(), t);
  }
  // Convert back from canonical coordinates to T
  type retract(const vector& v) {
    return Chart::retract(traits::zero<type>::value(), v);
  }
};
template<typename T> struct Canonical: public CanonicalChart<DefaultChart<T> > {
};

// double

template<>
struct DefaultChart<double> {
  typedef double type;
  typedef Eigen::Matrix<double, 1, 1> vector;

  static vector local(double origin, double other) {
    vector d;
    d << other - origin;
    return d;
  }
  static double retract(double origin, const vector& d) {
    return origin + d[0];
  }
  static const int getDimension(double) {
    return 1;
  }
};

// Fixed size Eigen::Matrix type

template<int M, int N, int Options>
struct DefaultChart<Eigen::Matrix<double, M, N, Options> > {
  typedef Eigen::Matrix<double, M, N, Options> type;
  typedef type T;
  typedef Eigen::Matrix<double, traits::dimension<T>::value, 1> vector;BOOST_STATIC_ASSERT_MSG((M!=Eigen::Dynamic && N!=Eigen::Dynamic),
      "DefaultChart has not been implemented yet for dynamically sized matrices");
  static vector local(const T& origin, const T& other) {
    T diff = other - origin;
    Eigen::Map<vector> map(diff.data());
    return vector(map);
    // Why is this function not : return other - origin; ?? what is the Eigen::Map used for?
  }
  static T retract(const T& origin, const vector& d) {
    Eigen::Map<const T> map(d.data());
    return origin + map;
  }
  static int getDimension(const T&origin) {
    return origin.rows() * origin.cols();
  }
};

// Dynamically sized Vector
template<>
struct DefaultChart<Vector> {
  typedef Vector T;
  typedef T type;
  typedef T vector;
  static vector local(const T& origin, const T& other) {
    return other - origin;
  }
  static T retract(const T& origin, const vector& d) {
    return origin + d;
  }
  static int getDimension(const T& origin) {
    return origin.size();
  }
};

/**
 * Old Concept check class for Manifold types
 * Requires a mapping between a linear tangent space and the underlying
 * manifold, of which Lie is a specialization.
 *
 * The necessary functions to implement for Manifold are defined
 * below with additional details as to the interface.  The
 * concept checking function in class Manifold will check whether or not
 * the function exists and throw compile-time errors.
 *
 * Returns dimensionality of the tangent space, which may be smaller than the number
 * of nonlinear parameters.
 *     size_t dim() const;
 *
 * Returns a new T that is a result of updating *this with the delta v after pulling
 * the updated value back to the manifold T.
 *     T retract(const Vector& v) const;
 *
 * Returns the linear coordinates of lp in the tangent space centered around *this.
 *     Vector localCoordinates(const T& lp) const;
 *
 * By convention, we use capital letters to designate a static function
 * @tparam T is a Lie type, like Point2, Pose3, etc.
 */
template<class T>
class ManifoldConcept {
private:
  /** concept checking function - implement the functions this demands */
  static T concept_check(const T& t) {

    /** assignment */
    T t2 = t;

    /**
     * Returns dimensionality of the tangent space
     */
    size_t dim_ret = t.dim();

    /**
     * Returns Retraction update of T
     */
    T retract_ret = t.retract(gtsam::zero(dim_ret));

    /**
     * Returns local coordinates of another object
     */
    Vector localCoords_ret = t.localCoordinates(t2);

    return retract_ret;
  }
};

} // \ namespace gtsam

/**
 * Macros for using the ManifoldConcept
 *  - An instantiation for use inside unit tests
 *  - A typedef for use inside generic algorithms
 *
 * NOTE: intentionally not in the gtsam namespace to allow for classes not in
 * the gtsam namespace to be more easily enforced as testable
 */
#define GTSAM_CONCEPT_MANIFOLD_INST(T) template class gtsam::ManifoldConcept<T>;
#define GTSAM_CONCEPT_MANIFOLD_TYPE(T) typedef gtsam::ManifoldConcept<T> _gtsam_ManifoldConcept_##T;<|MERGE_RESOLUTION|>--- conflicted
+++ resolved
@@ -143,24 +143,8 @@
   }
 };
 
-<<<<<<< HEAD
-// These functions should maybe be wrapped into a struct object?
-template<class T>
-bool equals(const Eigen::DenseBase<T>& A, const Eigen::DenseBase<T>& B,
-    double tol) {
-  return equal_with_abs_tol(A, B, tol);
-}
-
-template<typename T>
-void print(const Eigen::DenseBase<T>& A, const std::string& str) {
-  print(A,str);
-}
-
-template <typename T> struct is_chart : public boost::false_type {};
-=======
 template<typename T> struct is_chart: public boost::false_type {
 };
->>>>>>> 329e7f13
 
 } // \ namespace traits
 
