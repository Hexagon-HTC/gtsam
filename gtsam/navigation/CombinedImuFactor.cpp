--- conflicted
+++ resolved
@@ -107,14 +107,9 @@
   D_R_R(&G_measCov_Gt) = (1 / deltaT) * (H_angles_biasomega)
       * (p().gyroscopeCovariance + p().biasAccOmegaInit.block<3, 3>(3, 3))
       * (H_angles_biasomega.transpose());
-<<<<<<< HEAD
-  G_measCov_Gt.block<3, 3>(9, 9) = deltaT * biasAccCovariance_;
-  G_measCov_Gt.block<3, 3>(12, 12) = deltaT * biasOmegaCovariance_;
-=======
-  D_a_a(&G_measCov_Gt) = (1 / deltaT) * p().biasAccCovariance;
-  D_g_g(&G_measCov_Gt) = (1 / deltaT) * p().biasOmegaCovariance;
-
->>>>>>> 096effb5
+  D_a_a(&G_measCov_Gt) = deltaT * p().biasAccCovariance;
+  D_g_g(&G_measCov_Gt) = deltaT * p().biasOmegaCovariance;
+
   // OFF BLOCK DIAGONAL TERMS
   Matrix3 temp = H_vel_biasacc * p().biasAccOmegaInit.block<3, 3>(3, 0)
       * H_angles_biasomega.transpose();
@@ -274,4 +269,4 @@
   vel_j = pvb.velocity;
 }
 
-} /// namespace gtsam+} /// namespace gtsam
