/* ----------------------------------------------------------------------------

 * GTSAM Copyright 2010, Georgia Tech Research Corporation,
 * Atlanta, Georgia 30332-0415
 * All Rights Reserved
 * Authors: Frank Dellaert, et al. (see THANKS for the full author list)

 * See LICENSE for the license information

 * -------------------------------------------------------------------------- */

/**
 * @file    testImuFactor.cpp
 * @brief   Unit test for ImuFactor
 * @author  Luca Carlone
 * @author  Frank Dellaert
 * @author  Richard Roberts
 * @author  Stephen Williams
 */

#include <gtsam/navigation/ImuFactor.h>
#include <gtsam/navigation/ScenarioRunner.h>
#include <gtsam/geometry/Pose3.h>
#include <gtsam/nonlinear/Values.h>
#include <gtsam/nonlinear/factorTesting.h>
#include <gtsam/linear/Sampler.h>
#include <gtsam/base/TestableAssertions.h>
#include <gtsam/base/numericalDerivative.h>

#include <CppUnitLite/TestHarness.h>
#include <boost/bind.hpp>
#include <list>

#include "imuFactorTesting.h"

namespace testing {
// Create default parameters with Z-down and above noise parameters
static boost::shared_ptr<PreintegrationParams> Params() {
  auto p = PreintegrationParams::MakeSharedD(kGravity);
  p->gyroscopeCovariance = kGyroSigma * kGyroSigma * I_3x3;
  p->accelerometerCovariance = kAccelSigma * kAccelSigma * I_3x3;
  p->integrationCovariance = 0.0001 * I_3x3;
  return p;
}
}

/* ************************************************************************* */
namespace {
// Auxiliary functions to test evaluate error in ImuFactor
/* ************************************************************************* */
Rot3 evaluateRotationError(const ImuFactor& factor, const Pose3& pose_i,
    const Vector3& vel_i, const Pose3& pose_j, const Vector3& vel_j,
    const Bias& bias) {
  return Rot3::Expmap(
      factor.evaluateError(pose_i, vel_i, pose_j, vel_j, bias).head(3));
}

} // namespace

/* ************************************************************************* */
TEST(ImuFactor, PreintegratedMeasurementsConstruction) {
  // Actual pre-integrated values
  PreintegratedImuMeasurements actual(testing::Params());
  EXPECT(assert_equal(Rot3(), actual.deltaRij()));
  EXPECT(assert_equal(kZero, actual.deltaPij()));
  EXPECT(assert_equal(kZero, actual.deltaVij()));
  DOUBLES_EQUAL(0.0, actual.deltaTij(), 1e-9);
}

/* ************************************************************************* */
TEST(ImuFactor, PreintegratedMeasurementsReset) {

	auto p = testing::Params();
	// Create a preintegrated measurement struct and integrate
	PreintegratedImuMeasurements pimActual(p);
	Vector3 measuredAcc(0.5, 1.0, 0.5);
	Vector3 measuredOmega(0.1, 0.3, 0.1);
	double deltaT = 1.0;
	pimActual.integrateMeasurement(measuredAcc, measuredOmega, deltaT);

	// reset and make sure that it is the same as a fresh one
	pimActual.resetIntegration();
	CHECK(assert_equal(pimActual, PreintegratedImuMeasurements(p)));

	// Now create one with a different bias ..
	Bias nonZeroBias(Vector3(0.2, 0, 0), Vector3(0.1, 0, 0.3));
	PreintegratedImuMeasurements pimExpected(p, nonZeroBias);

	// integrate again, then reset to a new bias
	pimActual.integrateMeasurement(measuredAcc, measuredOmega, deltaT);
	pimActual.resetIntegrationAndSetBias(nonZeroBias);
	CHECK(assert_equal(pimActual, pimExpected));
}

/* ************************************************************************* */
TEST(ImuFactor, Accelerating) {
  const double a = 0.2, v = 50;

  // Set up body pointing towards y axis, and start at 10,20,0 with velocity going in X
  // The body itself has Z axis pointing down
  const Rot3 nRb(Point3(0, 1, 0), Point3(1, 0, 0), Point3(0, 0, -1));
  const Point3 initial_position(10, 20, 0);
  const Vector3 initial_velocity(v, 0, 0);

  const AcceleratingScenario scenario(nRb, initial_position, initial_velocity,
      Vector3(a, 0, 0));

  const double T = 3.0; // seconds
  ScenarioRunner runner(&scenario, testing::Params(), T / 10);

  PreintegratedImuMeasurements pim = runner.integrate(T);
  EXPECT(assert_equal(scenario.pose(T), runner.predict(pim).pose(), 1e-9));

  Matrix9 estimatedCov = runner.estimateCovariance(T);
  EXPECT(assert_equal(estimatedCov, pim.preintMeasCov(), 0.1));
}

/* ************************************************************************* */
TEST(ImuFactor, PreintegratedMeasurements) {
  // Measurements
  const double a = 0.1, w = M_PI / 100.0;
  Vector3 measuredAcc(a, 0.0, 0.0);
  Vector3 measuredOmega(w, 0.0, 0.0);
  double deltaT = 0.5;

  // Expected pre-integrated values
  Vector3 expectedDeltaR1(w * deltaT, 0.0, 0.0);
  Vector3 expectedDeltaP1(0.5 * a * deltaT*deltaT, 0, 0);
  Vector3 expectedDeltaV1(0.05, 0.0, 0.0);

  // Actual pre-integrated values
  PreintegratedImuMeasurements actual(testing::Params());
  actual.integrateMeasurement(measuredAcc, measuredOmega, deltaT);
  EXPECT(assert_equal(Rot3::Expmap(expectedDeltaR1), actual.deltaRij()));
  EXPECT(assert_equal(expectedDeltaP1, actual.deltaPij()));
  EXPECT(assert_equal(expectedDeltaV1, actual.deltaVij()));
  DOUBLES_EQUAL(0.5, actual.deltaTij(), 1e-9);

  // Check derivatives of computeError
  Bias bias(Vector3(0.2, 0, 0), Vector3(0.1, 0, 0.3)); // Biases (acc, rot)
  NavState x1, x2 = actual.predict(x1, bias);

  {
  Matrix9 aH1, aH2;
  Matrix96 aH3;
  actual.computeError(x1, x2, bias, aH1, aH2, aH3);
  boost::function<Vector9(const NavState&, const NavState&, const Bias&)> f =
      boost::bind(&PreintegrationBase::computeError, actual, _1, _2, _3,
                  boost::none, boost::none, boost::none);
  EXPECT(assert_equal(numericalDerivative31(f, x1, x2, bias), aH1, 1e-9));
  EXPECT(assert_equal(numericalDerivative32(f, x1, x2, bias), aH2, 1e-9));
  EXPECT(assert_equal(numericalDerivative33(f, x1, x2, bias), aH3, 1e-9));
  }

  // Integrate again
  Vector3 expectedDeltaR2(2.0 * 0.5 * M_PI / 100.0, 0.0, 0.0);
  Vector3 expectedDeltaP2(0.025 + expectedDeltaP1(0) + 0.5 * 0.1 * 0.5 * 0.5, 0, 0);
  Vector3 expectedDeltaV2 = Vector3(0.05, 0.0, 0.0) +
                            Rot3::Expmap(expectedDeltaR1) * measuredAcc * 0.5;

  // Actual pre-integrated values
  actual.integrateMeasurement(measuredAcc, measuredOmega, deltaT);
  EXPECT(assert_equal(Rot3::Expmap(expectedDeltaR2), actual.deltaRij()));
  EXPECT(assert_equal(expectedDeltaP2, actual.deltaPij()));
  EXPECT(assert_equal(expectedDeltaV2, actual.deltaVij()));
  DOUBLES_EQUAL(1.0, actual.deltaTij(), 1e-9);
}
/* ************************************************************************* */
// Common linearization point and measurements for tests
namespace common {
static const Pose3 x1(Rot3::RzRyRx(M_PI / 12.0, M_PI / 6.0, M_PI / 4.0),
    Point3(5.0, 1.0, 0));
static const Vector3 v1(Vector3(0.5, 0.0, 0.0));
static const NavState state1(x1, v1);

// Measurements
static const double w = M_PI / 100;
static const Vector3 measuredOmega(w, 0, 0);
static const Vector3 measuredAcc = x1.rotation().unrotate(
    -kGravityAlongNavZDown);
static const double deltaT = 1.0;

static const Pose3 x2(Rot3::RzRyRx(M_PI / 12.0 + w, M_PI / 6.0, M_PI / 4.0),
    Point3(5.5, 1.0, 0));
static const Vector3 v2(Vector3(0.5, 0.0, 0.0));
static const NavState state2(x2, v2);
} // namespace common

/* ************************************************************************* */
TEST(ImuFactor, PreintegrationBaseMethods) {
  using namespace common;
  auto p = testing::Params();
  p->omegaCoriolis = Vector3(0.02, 0.03, 0.04);
  p->use2ndOrderCoriolis = true;

  PreintegratedImuMeasurements pim(p, kZeroBiasHat);
  pim.integrateMeasurement(measuredAcc, measuredOmega, deltaT);
  pim.integrateMeasurement(measuredAcc, measuredOmega, deltaT);

  // biasCorrectedDelta
  Matrix96 actualH;
  pim.biasCorrectedDelta(kZeroBias, actualH);
  Matrix expectedH = numericalDerivative11<Vector9, Bias>(
      boost::bind(&PreintegrationBase::biasCorrectedDelta, pim, _1,
          boost::none), kZeroBias);
  EXPECT(assert_equal(expectedH, actualH));

  Matrix9 aH1;
  Matrix96 aH2;
  NavState predictedState = pim.predict(state1, kZeroBias, aH1, aH2);
  Matrix eH1 = numericalDerivative11<NavState, NavState>(
      boost::bind(&PreintegrationBase::predict, pim, _1, kZeroBias, boost::none,
          boost::none), state1);
  EXPECT(assert_equal(eH1, aH1));
  Matrix eH2 = numericalDerivative11<NavState, Bias>(
      boost::bind(&PreintegrationBase::predict, pim, state1, _1, boost::none,
          boost::none), kZeroBias);
  EXPECT(assert_equal(eH2, aH2));
}

/* ************************************************************************* */
TEST(ImuFactor, MultipleMeasurements) {
  using namespace common;

  PreintegratedImuMeasurements expected(testing::Params(), kZeroBiasHat);
  expected.integrateMeasurement(measuredAcc, measuredOmega, deltaT);
  expected.integrateMeasurement(measuredAcc, measuredOmega, deltaT);

  Matrix32 acc,gyro;
  Matrix12 dts;
  acc << measuredAcc, measuredAcc;
  gyro << measuredOmega, measuredOmega;
  dts << deltaT, deltaT;
  PreintegratedImuMeasurements actual(testing::Params(), kZeroBiasHat);
  actual.integrateMeasurements(acc,gyro,dts);

  EXPECT(assert_equal(expected,actual));
}

/* ************************************************************************* */
TEST(ImuFactor, ErrorAndJacobians) {
  using namespace common;
  PreintegratedImuMeasurements pim(testing::Params());

  pim.integrateMeasurement(measuredAcc, measuredOmega, deltaT);
  EXPECT(assert_equal(state2, pim.predict(state1, kZeroBias)));

  // Create factor
  ImuFactor factor(X(1), V(1), X(2), V(2), B(1), pim);

  // Expected error
  Vector expectedError(9);
  expectedError << 0, 0, 0, 0, 0, 0, 0, 0, 0;
  EXPECT(
      assert_equal(expectedError,
          factor.evaluateError(x1, v1, x2, v2, kZeroBias)));

  Values values;
  values.insert(X(1), x1);
  values.insert(V(1), v1);
  values.insert(X(2), x2);
  values.insert(V(2), v2);
  values.insert(B(1), kZeroBias);
  EXPECT(assert_equal(expectedError, factor.unwhitenedError(values)));

  // Make sure linearization is correct
  double diffDelta = 1e-7;
  EXPECT_CORRECT_FACTOR_JACOBIANS(factor, values, diffDelta, 1e-3);

  // Actual Jacobians
  Matrix H1a, H2a, H3a, H4a, H5a;
  (void) factor.evaluateError(x1, v1, x2, v2, kZeroBias, H1a, H2a, H3a, H4a,
      H5a);

  // Make sure rotation part is correct when error is interpreted as axis-angle
  // Jacobians are around zero, so the rotation part is the same as:
  Matrix H1Rot3 = numericalDerivative11<Rot3, Pose3>(
      boost::bind(&evaluateRotationError, factor, _1, v1, x2, v2, kZeroBias),
      x1);
  EXPECT(assert_equal(H1Rot3, H1a.topRows(3)));

  Matrix H3Rot3 = numericalDerivative11<Rot3, Pose3>(
      boost::bind(&evaluateRotationError, factor, x1, v1, _1, v2, kZeroBias),
      x2);
  EXPECT(assert_equal(H3Rot3, H3a.topRows(3)));

  // Evaluate error with wrong values
  Vector3 v2_wrong = v2 + Vector3(0.1, 0.1, 0.1);
  values.update(V(2), v2_wrong);
  expectedError << 0, 0, 0, 0, 0, 0, -0.0724744871, -0.040715657, -0.151952901;
  EXPECT(
      assert_equal(expectedError,
          factor.evaluateError(x1, v1, x2, v2_wrong, kZeroBias), 1e-2));
  EXPECT(assert_equal(expectedError, factor.unwhitenedError(values), 1e-2));

  // Make sure the whitening is done correctly
  Matrix cov = pim.preintMeasCov();
  Matrix R = RtR(cov.inverse());
  Vector whitened = R * expectedError;
  EXPECT(assert_equal(0.5 * whitened.squaredNorm(), factor.error(values), 1e-4));

  // Make sure linearization is correct
  EXPECT_CORRECT_FACTOR_JACOBIANS(factor, values, diffDelta, 1e-3);
}

/* ************************************************************************* */
TEST(ImuFactor, ErrorAndJacobianWithBiases) {
  using common::x1;
  using common::v1;
  using common::v2;
  Bias bias(Vector3(0.2, 0, 0), Vector3(0.1, 0, 0.3)); // Biases (acc, rot)
  Pose3 x2(Rot3::Expmap(Vector3(0, 0, M_PI / 10.0 + M_PI / 10.0)),
      Point3(5.5, 1.0, -50.0));

  // Measurements
  Vector3 measuredOmega;
  measuredOmega << 0, 0, M_PI / 10.0 + 0.3;
  Vector3 measuredAcc = x1.rotation().unrotate(-kGravityAlongNavZDown)
      + Vector3(0.2, 0.0, 0.0);
  double deltaT = 1.0;

  auto p = testing::Params();
  p->omegaCoriolis = kNonZeroOmegaCoriolis;

  Bias biasHat(Vector3(0.2, 0.0, 0.0), Vector3(0.0, 0.0, 0.1));
  PreintegratedImuMeasurements pim(p, biasHat);
  pim.integrateMeasurement(measuredAcc, measuredOmega, deltaT);

  // Make sure of biasCorrectedDelta
  Matrix96 actualH;
  pim.biasCorrectedDelta(bias, actualH);
  Matrix expectedH = numericalDerivative11<Vector9, Bias>(
      boost::bind(&PreintegrationBase::biasCorrectedDelta, pim, _1,
          boost::none), bias);
  EXPECT(assert_equal(expectedH, actualH));

  // Create factor
  ImuFactor factor(X(1), V(1), X(2), V(2), B(1), pim);

  Values values;
  values.insert(X(1), x1);
  values.insert(V(1), v1);
  values.insert(X(2), x2);
  values.insert(V(2), v2);
  values.insert(B(1), bias);

  // Make sure linearization is correct
  double diffDelta = 1e-7;
  EXPECT_CORRECT_FACTOR_JACOBIANS(factor, values, diffDelta, 1e-3);
}

/* ************************************************************************* */
TEST(ImuFactor, ErrorAndJacobianWith2ndOrderCoriolis) {
  using common::x1;
  using common::v1;
  using common::v2;
  Bias bias(Vector3(0.2, 0, 0), Vector3(0.1, 0, 0.3)); // Biases (acc, rot)
  Pose3 x2(Rot3::Expmap(Vector3(0, 0, M_PI / 10.0 + M_PI / 10.0)),
      Point3(5.5, 1.0, -50.0));

  // Measurements
  Vector3 measuredOmega;
  measuredOmega << 0, 0, M_PI / 10.0 + 0.3;
  Vector3 measuredAcc = x1.rotation().unrotate(-kGravityAlongNavZDown)
      + Vector3(0.2, 0.0, 0.0);
  double deltaT = 1.0;

  auto p = testing::Params();
  p->omegaCoriolis = kNonZeroOmegaCoriolis;
  p->use2ndOrderCoriolis = true;

  PreintegratedImuMeasurements pim(p,
      Bias(Vector3(0.2, 0.0, 0.0), Vector3(0.0, 0.0, 0.1)));
  pim.integrateMeasurement(measuredAcc, measuredOmega, deltaT);

  // Create factor
  ImuFactor factor(X(1), V(1), X(2), V(2), B(1), pim);

  Values values;
  values.insert(X(1), x1);
  values.insert(V(1), v1);
  values.insert(X(2), x2);
  values.insert(V(2), v2);
  values.insert(B(1), bias);

  // Make sure linearization is correct
  double diffDelta = 1e-7;
  EXPECT_CORRECT_FACTOR_JACOBIANS(factor, values, diffDelta, 1e-3);
}

/* ************************************************************************* */
TEST(ImuFactor, PartialDerivative_wrt_Bias) {
  // Linearization point
  Vector3 biasOmega(0, 0, 0); // Current estimate of rotation rate bias

  // Measurements
  Vector3 measuredOmega(0.1, 0, 0);
  double deltaT = 0.5;

  auto evaluateRotation = [=](const Vector3 biasOmega) {
    return Rot3::Expmap((measuredOmega - biasOmega) * deltaT);
  };

  // Compute numerical derivatives
  Matrix expectedDelRdelBiasOmega =
      numericalDerivative11<Rot3, Vector3>(evaluateRotation, biasOmega);

  const Matrix3 Jr =
      Rot3::ExpmapDerivative((measuredOmega - biasOmega) * deltaT);

  Matrix3 actualdelRdelBiasOmega = -Jr * deltaT; // the delta bias appears with the minus sign

  // Compare Jacobians
  EXPECT(assert_equal(expectedDelRdelBiasOmega, actualdelRdelBiasOmega, 1e-9));
}

/* ************************************************************************* */
TEST(ImuFactor, PartialDerivativeLogmap) {
  // Linearization point
  Vector3 thetahat(0.1, 0.1, 0); // Current estimate of rotation rate bias

  // Measurements
  Vector3 deltatheta(0, 0, 0);

  auto evaluateLogRotation = [=](const Vector3 deltatheta) {
    return Rot3::Logmap(
        Rot3::Expmap(thetahat).compose(Rot3::Expmap(deltatheta)));
  };

  // Compute numerical derivatives
  Matrix expectedDelFdeltheta =
      numericalDerivative11<Vector, Vector3>(evaluateLogRotation, deltatheta);

  Matrix3 actualDelFdeltheta = Rot3::LogmapDerivative(thetahat);

  // Compare Jacobians
  EXPECT(assert_equal(expectedDelFdeltheta, actualDelFdeltheta));
}

/* ************************************************************************* */
TEST(ImuFactor, fistOrderExponential) {
  // Linearization point
  Vector3 biasOmega(0, 0, 0); // Current estimate of rotation rate bias

  // Measurements
  Vector3 measuredOmega(0.1, 0, 0);
  double deltaT = 1.0;

  // change w.r.t. linearization point
  double alpha = 0.0;
  Vector3 deltabiasOmega;
  deltabiasOmega << alpha, alpha, alpha;

  const Matrix3 Jr = Rot3::ExpmapDerivative(
      (measuredOmega - biasOmega) * deltaT);

  Matrix3 delRdelBiasOmega = -Jr * deltaT; // the delta bias appears with the minus sign

  const Matrix expectedRot = Rot3::Expmap(
      (measuredOmega - biasOmega - deltabiasOmega) * deltaT).matrix();

  const Matrix3 hatRot =
      Rot3::Expmap((measuredOmega - biasOmega) * deltaT).matrix();
  const Matrix3 actualRot = hatRot
      * Rot3::Expmap(delRdelBiasOmega * deltabiasOmega).matrix();
  // hatRot * (I_3x3 + skewSymmetric(delRdelBiasOmega * deltabiasOmega));

  // This is a first order expansion so the equality is only an approximation
  EXPECT(assert_equal(expectedRot, actualRot));
}

/* ************************************************************************* */
<<<<<<< HEAD
TEST(ImuFactor, FirstOrderPreIntegratedMeasurements) {
  testing::SomeMeasurements measurements;

#ifdef GTSAM_TANGENT_PREINTEGRATION
  boost::function<Vector9(const Vector3&, const Vector3&)> integrate =
#else
  boost::function<NavState(const Vector3&, const Vector3&)> integrate =
#endif
      [=](const Vector3& a, const Vector3& w) {
        PreintegratedImuMeasurements pim(testing::Params(), Bias(a, w));
        testing::integrateMeasurements(measurements, &pim);
#ifdef GTSAM_TANGENT_PREINTEGRATION
        return pim.preintegrated();
#else
        return pim.deltaXij();
#endif
      };

  // Actual pre-integrated values
  PreintegratedImuMeasurements pim(testing::Params());
  testing::integrateMeasurements(measurements, &pim);

  EXPECT(assert_equal(numericalDerivative21(integrate, kZero, kZero),
                      pim.preintegrated_H_biasAcc()));
  EXPECT(assert_equal(numericalDerivative22(integrate, kZero, kZero),
                      pim.preintegrated_H_biasOmega(), 1e-3));
}
/* ************************************************************************* */
=======
>>>>>>> 89f7a331
Vector3 correctedAcc(const PreintegratedImuMeasurements& pim,
    const Vector3& measuredAcc, const Vector3& measuredOmega) {
  Vector3 correctedAcc = pim.biasHat().correctAccelerometer(measuredAcc);
  Vector3 correctedOmega = pim.biasHat().correctGyroscope(measuredOmega);
  return pim.correctMeasurementsBySensorPose(correctedAcc, correctedOmega).first;
}

TEST(ImuFactor, ErrorWithBiasesAndSensorBodyDisplacement) {
  const Rot3 nRb = Rot3::Expmap(Vector3(0, 0, M_PI / 4.0));
  const Point3 p1(5.0, 1.0, -50.0);
  const Vector3 v1(0.5, 0.0, 0.0);

  const Vector3 a = nRb * Vector3(0.2, 0.0, 0.0);
  const AcceleratingScenario scenario(nRb, p1, v1, a,
      Vector3(0, 0, M_PI / 10.0 + 0.3));

  auto p = testing::Params();
  p->body_P_sensor = Pose3(Rot3::Expmap(Vector3(0, M_PI / 2, 0)),
      Point3(0.1, 0.05, 0.01));
  p->omegaCoriolis = kNonZeroOmegaCoriolis;

  Bias biasHat(Vector3(0.2, 0.0, 0.0), Vector3(0.0, 0.0, 0.0));

  const double T = 3.0; // seconds
  ScenarioRunner runner(&scenario, p, T / 10);

  //  PreintegratedImuMeasurements pim = runner.integrate(T);
  //  EXPECT(assert_equal(scenario.pose(T), runner.predict(pim).pose, 1e-9));
  //
  //  Matrix6 estimatedCov = runner.estimatePoseCovariance(T);
  //  EXPECT(assert_equal(estimatedCov, runner.poseCovariance(pim), 0.1));
  //
  ///////////////////////////////////////////////////////////////////////////////////////////
  Pose3 x1(nRb, p1);

  // Measurements
  Vector3 measuredOmega = runner.actualAngularVelocity(0);
  Vector3 measuredAcc = runner.actualSpecificForce(0);

  // Get mean prediction from "ground truth" measurements
  const Vector3 accNoiseVar2(0.01, 0.02, 0.03);
  const Vector3 omegaNoiseVar2(0.03, 0.01, 0.02);
  PreintegratedImuMeasurements pim(p, biasHat);

  // Check updatedDeltaXij derivatives
  Matrix3 D_correctedAcc_measuredOmega = Z_3x3;
  pim.correctMeasurementsBySensorPose(measuredAcc, measuredOmega,
      boost::none, D_correctedAcc_measuredOmega, boost::none);
  Matrix3 expectedD = numericalDerivative11<Vector3, Vector3>(
      boost::bind(correctedAcc, pim, measuredAcc, _1), measuredOmega, 1e-6);
  EXPECT(assert_equal(expectedD, D_correctedAcc_measuredOmega, 1e-5));

  double dt = 0.1;

// TODO(frank): revive derivative tests
//  Matrix93 G1, G2;
//  Vector9 preint =
//      pim.updatedDeltaXij(measuredAcc, measuredOmega, dt, boost::none, G1, G2);
//
//  Matrix93 expectedG1 = numericalDerivative21<NavState, Vector3, Vector3>(
//      boost::bind(&PreintegratedImuMeasurements::updatedDeltaXij, pim, _1, _2,
//          dt, boost::none, boost::none, boost::none), measuredAcc,
//      measuredOmega, 1e-6);
//  EXPECT(assert_equal(expectedG1, G1, 1e-5));
//
//  Matrix93 expectedG2 = numericalDerivative22<NavState, Vector3, Vector3>(
//      boost::bind(&PreintegratedImuMeasurements::updatedDeltaXij, pim, _1, _2,
//          dt, boost::none, boost::none, boost::none), measuredAcc,
//      measuredOmega, 1e-6);
//  EXPECT(assert_equal(expectedG2, G2, 1e-5));

  Bias bias(Vector3(0.2, 0, 0), Vector3(0, 0, 0.3)); // Biases (acc, rot)

  // integrate at least twice to get position information
  // otherwise factor cov noise from preint_cov is not positive definite
  pim.integrateMeasurement(measuredAcc, measuredOmega, dt);
  pim.integrateMeasurement(measuredAcc, measuredOmega, dt);

  // Create factor
  ImuFactor factor(X(1), V(1), X(2), V(2), B(1), pim);

  Pose3 x2(Rot3::Expmap(Vector3(0, 0, M_PI / 4.0 + M_PI / 10.0)),
      Point3(5.5, 1.0, -50.0));
  Vector3 v2(Vector3(0.5, 0.0, 0.0));

  Values values;
  values.insert(X(1), x1);
  values.insert(V(1), v1);
  values.insert(X(2), x2);
  values.insert(V(2), v2);
  values.insert(B(1), bias);

  // Make sure linearization is correct
  double diffDelta = 1e-8;
  EXPECT_CORRECT_FACTOR_JACOBIANS(factor, values, diffDelta, 1e-3);
}

/* ************************************************************************* */
TEST(ImuFactor, PredictPositionAndVelocity) {
  Bias bias(Vector3(0, 0, 0), Vector3(0, 0, 0)); // Biases (acc, rot)

  // Measurements
  Vector3 measuredOmega;
  measuredOmega << 0, 0, 0; // M_PI/10.0+0.3;
  Vector3 measuredAcc;
  measuredAcc << 0, 1, -kGravity;
  double deltaT = 0.001;

  PreintegratedImuMeasurements pim(testing::Params(),
      Bias(Vector3(0.2, 0.0, 0.0), Vector3(0.0, 0.0, 0.0)));

  for (int i = 0; i < 1000; ++i)
    pim.integrateMeasurement(measuredAcc, measuredOmega, deltaT);

  // Create factor
  ImuFactor factor(X(1), V(1), X(2), V(2), B(1), pim);

  // Predict
  Pose3 x1;
  Vector3 v1(0, 0.0, 0.0);
  NavState actual = pim.predict(NavState(x1, v1), bias);
  NavState expected(Rot3(), Point3(0, 0.5, 0), Vector3(0, 1, 0));
  EXPECT(assert_equal(expected, actual));
}

/* ************************************************************************* */
TEST(ImuFactor, PredictRotation) {
  Bias bias(Vector3(0, 0, 0), Vector3(0, 0, 0)); // Biases (acc, rot)

  // Measurements
  Vector3 measuredOmega;
  measuredOmega << 0, 0, M_PI / 10; // M_PI/10.0+0.3;
  Vector3 measuredAcc;
  measuredAcc << 0, 0, -kGravity;
  double deltaT = 0.001;

  PreintegratedImuMeasurements pim(testing::Params(),
      Bias(Vector3(0.2, 0.0, 0.0), Vector3(0.0, 0.0, 0.0)));

  for (int i = 0; i < 1000; ++i)
    pim.integrateMeasurement(measuredAcc, measuredOmega, deltaT);

  // Create factor
  ImuFactor factor(X(1), V(1), X(2), V(2), B(1), pim);

  // Predict
  NavState actual = pim.predict(NavState(), bias);
  NavState expected(Rot3::Ypr(M_PI / 10, 0, 0), Point3(0,0,0), Z_3x1);
  EXPECT(assert_equal(expected, actual));
}

/* ************************************************************************* */
TEST(ImuFactor, PredictArbitrary) {
  Pose3 x1;
  const Vector3 v1(0, 0, 0);

  const AcceleratingScenario scenario(x1.rotation(), x1.translation(), v1,
      Vector3(0.1, 0.2, 0), Vector3(M_PI / 10, M_PI / 10, M_PI / 10));

  const double T = 3.0; // seconds
  ScenarioRunner runner(&scenario, testing::Params(), T / 10);
  //
  //  PreintegratedImuMeasurements pim = runner.integrate(T);
  //  EXPECT(assert_equal(scenario.pose(T), runner.predict(pim).pose, 1e-9));
  //
  //  Matrix6 estimatedCov = runner.estimatePoseCovariance(T);
  //  EXPECT(assert_equal(estimatedCov, runner.poseCovariance(pim), 0.1));
  //////////////////////////////////////////////////////////////////////////////////

  Bias biasHat(Vector3(0.2, 0.0, 0.0), Vector3(0.0, 0.0, 0.0));

  // Measurements
  Vector3 measuredOmega = runner.actualAngularVelocity(0);
  Vector3 measuredAcc = runner.actualSpecificForce(0);

  auto p = testing::Params();
  p->integrationCovariance = Z_3x3; // MonteCarlo does not sample integration noise
  PreintegratedImuMeasurements pim(p, biasHat);
  Bias bias(Vector3(0, 0, 0), Vector3(0, 0, 0));
//  EXPECT(MonteCarlo(pim, NavState(x1, v1), bias, 0.1, boost::none, measuredAcc, measuredOmega,
//                    Vector3::Constant(accNoiseVar), Vector3::Constant(omegaNoiseVar), 100000));

  double dt = 0.001;
  for (int i = 0; i < 1000; ++i)
    pim.integrateMeasurement(measuredAcc, measuredOmega, dt);

  // Create factor
  ImuFactor factor(X(1), V(1), X(2), V(2), B(1), pim);

  // Predict
  NavState actual = pim.predict(NavState(x1, v1), bias);

  // Regression test for Imu Refactor
  Rot3 expectedR( //
      +0.903715275, -0.250741668, 0.347026393, //
      +0.347026393, 0.903715275, -0.250741668, //
      -0.250741668, 0.347026393, 0.903715275);
  Point3 expectedT(-0.516077031, 0.57842919, 0.0876478403);
  Vector3 expectedV(-1.62337767, 1.57954409, 0.343833571);
  NavState expected(expectedR, expectedT, expectedV);
  EXPECT(assert_equal(expected, actual, 1e-7));
}

/* ************************************************************************* */
TEST(ImuFactor, bodyPSensorNoBias) {
  Bias bias(Vector3(0, 0, 0), Vector3(0, 0.1, 0)); // Biases (acc, rot)

  // Rotate sensor (z-down) to body (same as navigation) i.e. z-up
  auto p = testing::Params();
  p->n_gravity = Vector3(0, 0, -kGravity); // z-up nav frame
  p->body_P_sensor = Pose3(Rot3::Ypr(0, 0, M_PI), Point3(0, 0, 0));

  // Measurements
  // Gyroscope measurement is the angular velocity of sensor w.r.t nav frame in sensor frame
  Vector3 s_omegaMeas_ns(0, 0.1, M_PI / 10);
  // Acc measurement is acceleration of sensor in the sensor frame, when stationary,
  // table exerts an equal and opposite force w.r.t gravity
  Vector3 s_accMeas(0, 0, -kGravity);
  double dt = 0.001;

  PreintegratedImuMeasurements pim(p, bias);

  for (int i = 0; i < 1000; ++i)
    pim.integrateMeasurement(s_accMeas, s_omegaMeas_ns, dt);

  // Create factor
  ImuFactor factor(X(1), V(1), X(2), V(2), B(1), pim);

  // Predict
  NavState actual = pim.predict(NavState(), bias);

  Pose3 expectedPose(Rot3::Ypr(-M_PI / 10, 0, 0), Point3(0, 0, 0));
  EXPECT(assert_equal(expectedPose, actual.pose()));

  Vector3 expectedVelocity(0, 0, 0);
  EXPECT(assert_equal(Vector(expectedVelocity), Vector(actual.velocity())));
}

/* ************************************************************************* */
#include <gtsam/nonlinear/NonlinearFactorGraph.h>
#include <gtsam/slam/BetweenFactor.h>
#include <gtsam/slam/PriorFactor.h>
#include <gtsam/nonlinear/LevenbergMarquardtOptimizer.h>
#include <gtsam/nonlinear/Marginals.h>

TEST(ImuFactor, bodyPSensorWithBias) {
  using noiseModel::Diagonal;
  typedef Bias Bias;

  int numFactors = 80;
  Vector6 noiseBetweenBiasSigma;
  noiseBetweenBiasSigma << Vector3(2.0e-5, 2.0e-5, 2.0e-5), Vector3(3.0e-6,
      3.0e-6, 3.0e-6);
  SharedDiagonal biasNoiseModel = Diagonal::Sigmas(noiseBetweenBiasSigma);

  // Measurements
  // Sensor frame is z-down
  // Gyroscope measurement is the angular velocity of sensor w.r.t nav frame in sensor frame
  Vector3 measuredOmega(0, 0.01, 0);
  // Acc measurement is acceleration of sensor in the sensor frame, when stationary,
  // table exerts an equal and opposite force w.r.t gravity
  Vector3 measuredAcc(0, 0, -kGravity);

  auto p = testing::Params();
  p->n_gravity = Vector3(0, 0, -kGravity);
  p->body_P_sensor = Pose3(Rot3::Ypr(0, 0, M_PI), Point3(0,0,0));
  p->accelerometerCovariance = 1e-7 * I_3x3;
  p->gyroscopeCovariance = 1e-8 * I_3x3;
  p->integrationCovariance = 1e-9 * I_3x3;
  double deltaT = 0.005;

  //   Specify noise values on priors
  Vector6 priorNoisePoseSigmas(
      (Vector(6) << 0.001, 0.001, 0.001, 0.01, 0.01, 0.01).finished());
  Vector3 priorNoiseVelSigmas((Vector(3) << 0.1, 0.1, 0.1).finished());
  Vector6 priorNoiseBiasSigmas(
      (Vector(6) << 0.1, 0.1, 0.1, 0.5e-1, 0.5e-1, 0.5e-1).finished());
  SharedDiagonal priorNoisePose = Diagonal::Sigmas(priorNoisePoseSigmas);
  SharedDiagonal priorNoiseVel = Diagonal::Sigmas(priorNoiseVelSigmas);
  SharedDiagonal priorNoiseBias = Diagonal::Sigmas(priorNoiseBiasSigmas);
  Vector3 zeroVel(0, 0, 0);

  // Create a factor graph with priors on initial pose, vlocity and bias
  NonlinearFactorGraph graph;
  Values values;

  PriorFactor<Pose3> priorPose(X(0), Pose3(), priorNoisePose);
  graph.add(priorPose);
  values.insert(X(0), Pose3());

  PriorFactor<Vector3> priorVel(V(0), zeroVel, priorNoiseVel);
  graph.add(priorVel);
  values.insert(V(0), zeroVel);

  // The key to this test is that we specify the bias, in the sensor frame, as known a priori
  // We also create factors below that encode our assumption that this bias is constant over time
  // In theory, after optimization, we should recover that same bias estimate
  Bias priorBias(Vector3(0, 0, 0), Vector3(0, 0.01, 0)); // Biases (acc, rot)
  PriorFactor<Bias> priorBiasFactor(B(0), priorBias, priorNoiseBias);
  graph.add(priorBiasFactor);
  values.insert(B(0), priorBias);

  // Now add IMU factors and bias noise models
  Bias zeroBias(Vector3(0, 0, 0), Vector3(0, 0, 0));
  for (int i = 1; i < numFactors; i++) {
    PreintegratedImuMeasurements pim = PreintegratedImuMeasurements(p,
        priorBias);
    for (int j = 0; j < 200; ++j)
      pim.integrateMeasurement(measuredAcc, measuredOmega, deltaT);

    // Create factors
    graph.add(ImuFactor(X(i - 1), V(i - 1), X(i), V(i), B(i - 1), pim));
    graph.add(BetweenFactor<Bias>(B(i - 1), B(i), zeroBias, biasNoiseModel));

    values.insert(X(i), Pose3());
    values.insert(V(i), zeroVel);
    values.insert(B(i), priorBias);
  }

  // Finally, optimize, and get bias at last time step
  Values results = LevenbergMarquardtOptimizer(graph, values).optimize();
  Bias biasActual = results.at<Bias>(B(numFactors - 1));

  // And compare it with expected value (our prior)
  Bias biasExpected(Vector3(0, 0, 0), Vector3(0, 0.01, 0));
  EXPECT(assert_equal(biasExpected, biasActual, 1e-3));
}

/* ************************************************************************* */
#ifdef GTSAM_TANGENT_PREINTEGRATION
static const double kVelocity = 2.0, kAngularVelocity = M_PI / 6;

struct ImuFactorMergeTest {
  boost::shared_ptr<PreintegratedImuMeasurements::Params> p_;
  const ConstantTwistScenario forward_, loop_;

  ImuFactorMergeTest()
      : p_(PreintegratedImuMeasurements::Params::MakeSharedU(kGravity)),
        forward_(kZero, Vector3(kVelocity, 0, 0)),
        loop_(Vector3(0, -kAngularVelocity, 0), Vector3(kVelocity, 0, 0)) {
    // arbitrary noise values
    p_->gyroscopeCovariance = I_3x3 * 0.01;
    p_->accelerometerCovariance = I_3x3 * 0.02;
    p_->accelerometerCovariance = I_3x3 * 0.03;
  }

  int TestScenario(TestResult& result_, const std::string& name_,
                           const Scenario& scenario,
                           const Bias& bias01,
                           const Bias& bias12, double tol) {
    // Test merge by creating a 01, 12, and 02 PreintegratedRotation,
    // then checking the merge of 01-12 matches 02.
    PreintegratedImuMeasurements pim01(p_, bias01);
    PreintegratedImuMeasurements pim12(p_, bias12);
    PreintegratedImuMeasurements pim02_expected(p_, bias01);

    double deltaT = 0.01;
    ScenarioRunner runner(&scenario, p_, deltaT);
    // TODO(frank) can this loop just go into runner ?
    for (int i = 0; i < 100; i++) {
      double t = i * deltaT;
      // integrate the measurements appropriately
      Vector3 accel_meas = runner.actualSpecificForce(t);
      Vector3 omega_meas = runner.actualAngularVelocity(t);
      pim02_expected.integrateMeasurement(accel_meas, omega_meas, deltaT);
      if (i < 50) {
        pim01.integrateMeasurement(accel_meas, omega_meas, deltaT);
      } else {
        pim12.integrateMeasurement(accel_meas, omega_meas, deltaT);
      }
    }
    auto actual_pim02 = ImuFactor::Merge(pim01, pim12);
    EXPECT(assert_equal(pim02_expected.preintegrated(),
                        actual_pim02.preintegrated(), tol));
    EXPECT(assert_equal(pim02_expected, actual_pim02, tol));

    ImuFactor::shared_ptr factor01 =
        boost::make_shared<ImuFactor>(X(0), V(0), X(1), V(1), B(0), pim01);
    ImuFactor::shared_ptr factor12 =
        boost::make_shared<ImuFactor>(X(1), V(1), X(2), V(2), B(0), pim12);
    ImuFactor::shared_ptr factor02_expected = boost::make_shared<ImuFactor>(
        X(0), V(0), X(2), V(2), B(0), pim02_expected);

    ImuFactor::shared_ptr factor02_merged = ImuFactor::Merge(factor01, factor12);
    EXPECT(assert_equal(*factor02_expected, *factor02_merged, tol));
    return result_.getFailureCount();
  }

  void TestScenarios(TestResult& result_, const std::string& name_,
                     const Bias& bias01,
                     const Bias& bias12, double tol) {
    for (auto scenario : {forward_, loop_})
      TestScenario(result_, name_, scenario, bias01, bias12, tol);
  }
};

/* ************************************************************************* */
// Test case with zero biases
TEST(ImuFactor, MergeZeroBias) {
  ImuFactorMergeTest mergeTest;
  mergeTest.TestScenarios(result_, name_, kZeroBias, kZeroBias, 1e-4);
}

// Test case with identical biases: we expect an exact answer.
TEST(ImuFactor, MergeConstantBias) {
  ImuFactorMergeTest mergeTest;
  Bias bias(Vector3(0.03, -0.02, 0.01), Vector3(-0.01, 0.02, -0.03));
  mergeTest.TestScenarios(result_, name_, bias, bias, 1e-4);
}

// Test case with different biases where we expect there to be some variation.
TEST(ImuFactor, MergeChangingBias) {
  ImuFactorMergeTest mergeTest;
  mergeTest.TestScenarios(result_, name_,
      Bias(Vector3(0.03, -0.02, 0.01), Vector3(-0.01, 0.02, -0.03)),
      Bias(Vector3(0.01, 0.02, 0.03), Vector3(0.03, -0.02, 0.01)), 1e-1);
}

// Test case with non-zero coriolis
TEST(ImuFactor, MergeWithCoriolis) {
  ImuFactorMergeTest mergeTest;
  mergeTest.p_->omegaCoriolis = Vector3(0.1, 0.2, -0.1);
  mergeTest.TestScenarios(result_, name_, kZeroBias, kZeroBias, 1e-4);
}
#endif

/* ************************************************************************* */
// Same values as pre-integration test but now testing covariance
TEST(ImuFactor, CheckCovariance) {
  // Measurements
  Vector3 measuredAcc(0.1, 0.0, 0.0);
  Vector3 measuredOmega(M_PI / 100.0, 0.0, 0.0);
  double deltaT = 0.5;

  PreintegratedImuMeasurements actual(testing::Params());
  actual.integrateMeasurement(measuredAcc, measuredOmega, deltaT);
  Matrix9 expected;
  expected << 1.0577e-08, 0, 0, 0, 0, 0, 0, 0, 0,     //
      0, 1.0577e-08, 0, 0, 0, 0, 0, 0, 0,             //
      0, 0, 1.0577e-08, 0, 0, 0, 0, 0, 0,             //
      0, 0, 0, 5.00868e-05, 0, 0, 3.47222e-07, 0, 0,  //
      0, 0, 0, 0, 5.00868e-05, 0, 0, 3.47222e-07, 0,  //
      0, 0, 0, 0, 0, 5.00868e-05, 0, 0, 3.47222e-07,  //
      0, 0, 0, 3.47222e-07, 0, 0, 1.38889e-06, 0, 0,  //
      0, 0, 0, 0, 3.47222e-07, 0, 0, 1.38889e-06, 0,  //
      0, 0, 0, 0, 0, 3.47222e-07, 0, 0, 1.38889e-06;
  EXPECT(assert_equal(expected, actual.preintMeasCov()));
}

/* ************************************************************************* */
int main() {
  TestResult tr;
  return TestRegistry::runAllTests(tr);
}
/* ************************************************************************* */<|MERGE_RESOLUTION|>--- conflicted
+++ resolved
@@ -470,37 +470,6 @@
 }
 
 /* ************************************************************************* */
-<<<<<<< HEAD
-TEST(ImuFactor, FirstOrderPreIntegratedMeasurements) {
-  testing::SomeMeasurements measurements;
-
-#ifdef GTSAM_TANGENT_PREINTEGRATION
-  boost::function<Vector9(const Vector3&, const Vector3&)> integrate =
-#else
-  boost::function<NavState(const Vector3&, const Vector3&)> integrate =
-#endif
-      [=](const Vector3& a, const Vector3& w) {
-        PreintegratedImuMeasurements pim(testing::Params(), Bias(a, w));
-        testing::integrateMeasurements(measurements, &pim);
-#ifdef GTSAM_TANGENT_PREINTEGRATION
-        return pim.preintegrated();
-#else
-        return pim.deltaXij();
-#endif
-      };
-
-  // Actual pre-integrated values
-  PreintegratedImuMeasurements pim(testing::Params());
-  testing::integrateMeasurements(measurements, &pim);
-
-  EXPECT(assert_equal(numericalDerivative21(integrate, kZero, kZero),
-                      pim.preintegrated_H_biasAcc()));
-  EXPECT(assert_equal(numericalDerivative22(integrate, kZero, kZero),
-                      pim.preintegrated_H_biasOmega(), 1e-3));
-}
-/* ************************************************************************* */
-=======
->>>>>>> 89f7a331
 Vector3 correctedAcc(const PreintegratedImuMeasurements& pim,
     const Vector3& measuredAcc, const Vector3& measuredOmega) {
   Vector3 correctedAcc = pim.biasHat().correctAccelerometer(measuredAcc);
