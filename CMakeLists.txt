--- conflicted
+++ resolved
@@ -102,17 +102,10 @@
 endif()
 
 # Find boost
-<<<<<<< HEAD
-if(MSVC)
+if(CYGWIN OR MSVC OR WIN32)
   set(Boost_USE_STATIC_LIBS 1)
 endif()
 find_package(Boost 1.40 COMPONENTS serialization system chrono filesystem REQUIRED)
-=======
-if(CYGWIN OR MSVC OR WIN32)
-    set(Boost_USE_STATIC_LIBS 1)
-endif()
-find_package(Boost 1.40 COMPONENTS serialization REQUIRED)
->>>>>>> a164a66b
 
 # General build settings
 include_directories(
