--- conflicted
+++ resolved
@@ -156,49 +156,24 @@
 
   virtual boost::shared_ptr<GaussianFactor> linearize(const Values& x) const {
 
-<<<<<<< HEAD
     // Create noise model
     SharedDiagonal model;
     noiseModel::Constrained::shared_ptr constrained = //
         boost::dynamic_pointer_cast<noiseModel::Constrained>(this->noiseModel_);
     if (constrained)
       model = constrained->unit();
-=======
-    // This method has been heavily optimized for maximum performance.
-    // We allocate a VerticalBlockMatrix on the stack first, and then create
-    // a JacobianMap view onto it, which is then passed
-    // to [expression_.value] to allow it to write directly into Ab_.
-
-    // Another malloc saved by creating a Matrix on the stack
-    double memory[Dim * augmentedCols_];
-    Eigen::Map<Eigen::Matrix<double, Dim, Eigen::Dynamic> > //
-    matrix(memory, Dim, augmentedCols_);
-    matrix.setZero(); // zero out
->>>>>>> a4fa61a7
 
     // Create a writeable JacobianFactor in advance
     boost::shared_ptr<WriteableJacobianFactor> factor = boost::make_shared<
         WriteableJacobianFactor>(keys_, dimensions_,
         traits::dimension<T>::value, model);
 
-<<<<<<< HEAD
-    // Create blocks into Ab_ to be passed to expression_
-    JacobianMap blocks;
-    blocks.reserve(size());
-    for (DenseIndex i = 0; i < size(); i++)
-      blocks.push_back(std::make_pair(keys_[i], factor->Ab()(i)));
-
-    // Evaluate error to get Jacobians and RHS vector b
-    T value = expression_.value(x, blocks); // <<< Reverse AD happens here !
-    factor->Ab()(size()).col(0) = -measurement_.localCoordinates(value);
-=======
     // Wrap keys and VerticalBlockMatrix into structure passed to expression_
-    JacobianMap map(keys_, Ab);
+    JacobianMap map(keys_, factor->Ab());
 
     // Evaluate error to get Jacobians and RHS vector b
     T value = expression_.value(x, map); // <<< Reverse AD happens here !
-    Ab(size()).col(0) = -measurement_.localCoordinates(value);
->>>>>>> a4fa61a7
+    factor->Ab()(size()).col(0) = -measurement_.localCoordinates(value);
 
     // Whiten the corresponding system now
     // TODO ! this->noiseModel_->WhitenSystem(Ab);
